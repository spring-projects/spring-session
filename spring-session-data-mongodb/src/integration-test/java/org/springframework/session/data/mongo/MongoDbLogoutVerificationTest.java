--- conflicted
+++ resolved
@@ -155,7 +155,6 @@
 
 		@Bean
 		SecurityWebFilterChain securityWebFilterChain(ServerHttpSecurity http) {
-<<<<<<< HEAD
 			// @formatter:off
 			return http
 					.logout(Customizer.withDefaults())
@@ -164,39 +163,16 @@
 					.authorizeExchange((ae) -> ae.anyExchange().authenticated())
 					.build();
 			// @formatter:on
-=======
-
-			return http //
-				.logout()//
-				/**/.and() //
-				.formLogin() //
-				/**/.and() //
-				.csrf()
-				.disable() //
-				.authorizeExchange() //
-				.anyExchange()
-				.authenticated() //
-				/**/.and() //
-				.build();
->>>>>>> 44330c51
 		}
 
 		@Bean
 		MapReactiveUserDetailsService userDetailsService() {
-<<<<<<< HEAD
 			// @formatter:off
 			return new MapReactiveUserDetailsService(User.withUsername("admin")
 					.password("{noop}password")
 					.roles("USER,ADMIN")
 					.build());
 			// @formatter:on
-=======
-
-			return new MapReactiveUserDetailsService(User.withUsername("admin") //
-				.password("{noop}password") //
-				.roles("USER,ADMIN") //
-				.build());
->>>>>>> 44330c51
 		}
 
 	}
