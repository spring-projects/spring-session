--- conflicted
+++ resolved
@@ -98,7 +98,6 @@
 	 */
 	@Override
 	public Mono<MongoSession> createSession() {
-<<<<<<< HEAD
 		// @formatter:off
 		return Mono.fromSupplier(() -> this.sessionIdGenerator.generate())
 				.map(MongoSession::new)
@@ -110,13 +109,6 @@
 				.subscribeOn(Schedulers.boundedElastic())
 				.publishOn(Schedulers.parallel());
 		// @formatter:on
-=======
-
-		return Mono.justOrEmpty(this.defaultMaxInactiveInterval.toSeconds()) //
-			.map(MongoSession::new) //
-			.doOnNext((mongoSession) -> publishEvent(new SessionCreatedEvent(this, mongoSession))) //
-			.switchIfEmpty(Mono.just(new MongoSession()));
->>>>>>> 44330c51
 	}
 
 	@Override
@@ -144,16 +136,10 @@
 	public Mono<MongoSession> findById(String id) {
 
 		return findSession(id) //
-<<<<<<< HEAD
-				.map((document) -> MongoSessionUtils.convertToSession(this.mongoSessionConverter, document)) //
-				.filter((mongoSession) -> !mongoSession.isExpired()) //
-				.doOnNext((mongoSession) -> mongoSession.setSessionIdGenerator(this.sessionIdGenerator))
-				.switchIfEmpty(Mono.defer(() -> this.deleteById(id).then(Mono.empty())));
-=======
 			.map((document) -> MongoSessionUtils.convertToSession(this.mongoSessionConverter, document)) //
 			.filter((mongoSession) -> !mongoSession.isExpired()) //
+			.doOnNext((mongoSession) -> mongoSession.setSessionIdGenerator(this.sessionIdGenerator))
 			.switchIfEmpty(Mono.defer(() -> this.deleteById(id).then(Mono.empty())));
->>>>>>> 44330c51
 	}
 
 	@Override
