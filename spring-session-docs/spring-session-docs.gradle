--- conflicted
+++ resolved
@@ -30,10 +30,6 @@
 
 
 antora {
-<<<<<<< HEAD
-    antoraVersion = "3.0.1"
-    arguments = ["--fetch"]
-=======
     playbook = 'cached-antora-playbook.yml'
     playbookProvider {
         repository = 'spring-projects/spring-session'
@@ -47,7 +43,6 @@
 tasks.named("generateAntoraYml") {
     asciidocAttributes = project.provider( { generateAttributes() } )
     asciidocAttributes.putAll(providers.provider( { resolvedVersions(project.configurations.testRuntimeClasspath) }))
->>>>>>> fcf00647
 }
 
 
