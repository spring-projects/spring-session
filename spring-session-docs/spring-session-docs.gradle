--- conflicted
+++ resolved
@@ -49,37 +49,20 @@
 
 
 def generateAttributes() {
-<<<<<<< HEAD
-	def springBootVersion = libs.versions.org.springframework.boot.get()
-	springBootVersion = springBootVersion.contains("-")
-			? springBootVersion.substring(0, springBootVersion.indexOf("-"))
-			: springBootVersion
-	def springSecurityVersion = libs.org.springframework.security.spring.security.bom.get().version
-	springSecurityVersion = springSecurityVersion.contains("-")
-			? springSecurityVersion.substring(0, springSecurityVersion.indexOf("-"))
-			: springSecurityVersion
-=======
 	def springBootVersion = getLibVersion(libs.versions.org.springframework.boot.get())
 	def springSecurityVersion = getLibVersion(libs.org.springframework.security.spring.security.bom.get().version)
 	def springFrameworkVersion = getLibVersion(libs.org.springframework.spring.framework.bom.get().version)
->>>>>>> ea14c336
     def ghTag = snapshotBuild ? 'main' : project.version
 	def docsUrl = 'https://docs.spring.io'
     def springBootRefDocs =  "${docsUrl}/spring-boot/docs/${springBootVersion}/reference/html"
 	def springSecurityRefDocs = "${docsUrl}/spring-security/reference/${springSecurityVersion}"
-<<<<<<< HEAD
-=======
 	def springFrameworkRefDocs = "${docsUrl}/spring-framework/reference/${springFrameworkVersion}"
->>>>>>> ea14c336
     return ['gh-tag':ghTag,
             'spring-boot-version': springBootVersion,
             'spring-boot-ref-docs': springBootRefDocs.toString(),
             'spring-session-version': project.version,
             'spring-security-ref-docs': springSecurityRefDocs.toString(),
-<<<<<<< HEAD
-=======
             'spring-framework-ref-docs': springFrameworkRefDocs.toString(),
->>>>>>> ea14c336
             'docs-url': docsUrl]
 }
 
