--- conflicted
+++ resolved
@@ -1,10 +1,7 @@
 name: session
 version: true
 title: Spring Session
-<<<<<<< HEAD
-=======
 start_page: ROOT:index.adoc
->>>>>>> 2d5432b9
 nav:
   - modules/ROOT/nav.adoc
 ext:
@@ -13,9 +10,6 @@
       command: gradlew -q -PbuildSrc.skipTests=true "-Dorg.gradle.jvmargs=-Xmx3g -XX:+HeapDumpOnOutOfMemoryError" :spring-session-docs:generateAntoraYml
       local: true
     scan:
-<<<<<<< HEAD
-      dir: ./build/generated-antora-resources
-=======
       dir: ./build/generated-antora-resources
 asciidoc:
   attributes:
@@ -28,5 +22,4 @@
     docs-test-dir: "example$java/"
     websocketdoc-test-dir: 'example$java/docs/websocket/'
     docs-test-resources-dir: "example$resources/"
-    indexdoc-tests: "example$java/docs/IndexDocTests.java"
->>>>>>> 2d5432b9
+    indexdoc-tests: "example$java/docs/IndexDocTests.java"