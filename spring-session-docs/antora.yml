--- conflicted
+++ resolved
@@ -1,8 +1,3 @@
-<<<<<<< HEAD
-name: ROOT
-version: '2.7.2'
-prerelease: '-SNAPSHOT'
-=======
 name: session
 version: true
 title: Spring Session
@@ -27,5 +22,4 @@
     docs-test-dir: "example$java/"
     websocketdoc-test-dir: 'example$java/docs/websocket/'
     docs-test-resources-dir: "example$resources/"
-    indexdoc-tests: "example$java/docs/IndexDocTests.java"
->>>>>>> fcf00647
+    indexdoc-tests: "example$java/docs/IndexDocTests.java"