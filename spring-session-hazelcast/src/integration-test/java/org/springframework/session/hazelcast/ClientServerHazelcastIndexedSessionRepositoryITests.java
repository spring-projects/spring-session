/*
 * Copyright 2014-2022 the original author or authors.
 *
 * Licensed under the Apache License, Version 2.0 (the "License");
 * you may not use this file except in compliance with the License.
 * You may obtain a copy of the License at
 *
 *      https://www.apache.org/licenses/LICENSE-2.0
 *
 * Unless required by applicable law or agreed to in writing, software
 * distributed under the License is distributed on an "AS IS" BASIS,
 * WITHOUT WARRANTIES OR CONDITIONS OF ANY KIND, either express or implied.
 * See the License for the specific language governing permissions and
 * limitations under the License.
 */

package org.springframework.session.hazelcast;

import com.hazelcast.client.HazelcastClient;
import com.hazelcast.client.config.ClientConfig;
import com.hazelcast.core.HazelcastInstance;
import org.junit.jupiter.api.AfterAll;
import org.junit.jupiter.api.BeforeAll;
import org.junit.jupiter.api.extension.ExtendWith;
import org.testcontainers.containers.GenericContainer;
import org.testcontainers.images.builder.ImageFromDockerfile;
import org.testcontainers.utility.MountableFile;

import org.springframework.context.annotation.Bean;
import org.springframework.context.annotation.Configuration;
import org.springframework.session.MapSession;
import org.springframework.session.Session;
import org.springframework.session.SessionIdGenerator;
import org.springframework.session.hazelcast.config.annotation.web.http.EnableHazelcastHttpSession;
import org.springframework.test.context.ContextConfiguration;
import org.springframework.test.context.junit.jupiter.SpringExtension;
import org.springframework.test.context.web.WebAppConfiguration;

/**
 * Integration tests for {@link HazelcastIndexedSessionRepository} using client-server
 * topology.
 *
 * @author Vedran Pavic
 * @author Artem Bilan
 */
@ExtendWith(SpringExtension.class)
@ContextConfiguration
@WebAppConfiguration
class ClientServerHazelcastIndexedSessionRepositoryITests extends AbstractHazelcastIndexedSessionRepositoryITests {

	// @formatter:off
	private static GenericContainer container = new GenericContainer<>(new ImageFromDockerfile()
			.withDockerfileFromBuilder((builder) -> builder
					.from("hazelcast/hazelcast:5.3.2-slim")
					.user("root")
					.run("apk del --no-cache openjdk11-jre-headless")
					.run("apk add --no-cache openjdk17-jre-headless")
					.user("hazelcast")))
			.withExposedPorts(5701).withCopyFileToContainer(MountableFile.forClasspathResource("/hazelcast-server.xml"),
					"/opt/hazelcast/hazelcast.xml")
			.withEnv("HAZELCAST_CONFIG", "hazelcast.xml");
	// @formatter:on

	@BeforeAll
	static void setUpClass() {
		container.start();
	}

	@AfterAll
	static void tearDownClass() {
		container.stop();
	}

	@Configuration
	@EnableHazelcastHttpSession
	static class HazelcastSessionConfig {

		@Bean
		HazelcastInstance hazelcastInstance() {
			ClientConfig clientConfig = new ClientConfig();
			clientConfig.getNetworkConfig().addAddress(container.getHost() + ":" + container.getFirstMappedPort());
<<<<<<< HEAD
			clientConfig.getUserCodeDeploymentConfig().setEnabled(true).addClass(Session.class)
					.addClass(MapSession.class).addClass(SessionUpdateEntryProcessor.class)
					.addClass(SessionIdGenerator.class);
=======
			clientConfig.getUserCodeDeploymentConfig()
				.setEnabled(true)
				.addClass(Session.class)
				.addClass(MapSession.class)
				.addClass(SessionUpdateEntryProcessor.class);
>>>>>>> 44330c51
			return HazelcastClient.newHazelcastClient(clientConfig);
		}

	}

}<|MERGE_RESOLUTION|>--- conflicted
+++ resolved
@@ -79,17 +79,12 @@
 		HazelcastInstance hazelcastInstance() {
 			ClientConfig clientConfig = new ClientConfig();
 			clientConfig.getNetworkConfig().addAddress(container.getHost() + ":" + container.getFirstMappedPort());
-<<<<<<< HEAD
-			clientConfig.getUserCodeDeploymentConfig().setEnabled(true).addClass(Session.class)
-					.addClass(MapSession.class).addClass(SessionUpdateEntryProcessor.class)
-					.addClass(SessionIdGenerator.class);
-=======
 			clientConfig.getUserCodeDeploymentConfig()
 				.setEnabled(true)
 				.addClass(Session.class)
 				.addClass(MapSession.class)
-				.addClass(SessionUpdateEntryProcessor.class);
->>>>>>> 44330c51
+				.addClass(SessionUpdateEntryProcessor.class)
+				.addClass(SessionIdGenerator.class);
 			return HazelcastClient.newHazelcastClient(clientConfig);
 		}
 
