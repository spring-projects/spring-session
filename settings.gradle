--- conflicted
+++ resolved
@@ -6,11 +6,7 @@
 }
 
 plugins {
-<<<<<<< HEAD
-    id "com.gradle.enterprise" version "3.11.2"
-=======
     id "com.gradle.enterprise" version "3.12.3"
->>>>>>> 51ca6c32
     id "io.spring.ge.conventions" version "0.0.7"
 }
 
