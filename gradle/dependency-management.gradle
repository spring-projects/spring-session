dependencyManagement {
	imports {
<<<<<<< HEAD
		mavenBom 'io.projectreactor:reactor-bom:2020.0.10'
		mavenBom 'com.fasterxml.jackson:jackson-bom:2.11.2'
		mavenBom 'org.junit:junit-bom:5.7.2'
		mavenBom 'org.springframework:spring-framework-bom:5.3.9'
		mavenBom 'org.springframework.data:spring-data-bom:2021.1.0-M2'
		mavenBom 'org.springframework.security:spring-security-bom:5.6.0-M2'
=======
		mavenBom 'io.projectreactor:reactor-bom:2020.0.12'
		mavenBom 'org.junit:junit-bom:5.8.1'
		mavenBom 'org.springframework:spring-framework-bom:5.3.11'
		mavenBom 'org.springframework.data:spring-data-bom:2021.1.0-RC1'
		mavenBom 'org.springframework.security:spring-security-bom:5.6.0-RC1'
>>>>>>> d10c18eb
		mavenBom 'org.testcontainers:testcontainers-bom:1.16.0'
	}

	dependencies {
		dependencySet(group: 'com.hazelcast', version: '3.12.12') {
			entry 'hazelcast'
			entry 'hazelcast-client'
		}

		dependency 'org.aspectj:aspectjweaver:1.9.7'
		dependency 'ch.qos.logback:logback-core:1.2.3'
		dependency 'com.google.code.findbugs:jsr305:3.0.2'
		dependency 'com.h2database:h2:1.4.200'
		dependency 'com.ibm.db2:jcc:11.5.6.0'
		dependency 'com.microsoft.sqlserver:mssql-jdbc:9.4.0.jre8'
		dependency 'com.oracle.database.jdbc:ojdbc8:21.3.0.0'
		dependency 'com.zaxxer:HikariCP:3.4.5'
		dependency 'edu.umd.cs.mtc:multithreadedtc:1.01'
		dependency 'io.lettuce:lettuce-core:6.1.5.RELEASE'
		dependency 'javax.annotation:javax.annotation-api:1.3.2'
		dependency 'javax.servlet:javax.servlet-api:4.0.1'
		dependency 'junit:junit:4.13.2'
		dependency 'mysql:mysql-connector-java:8.0.26'
		dependency 'org.apache.derby:derby:10.14.2.0'
<<<<<<< HEAD
		dependency 'org.assertj:assertj-core:3.20.2'
        dependency 'org.hamcrest:hamcrest:2.1'
		dependency 'org.hsqldb:hsqldb:2.5.1'
		dependency 'org.mariadb.jdbc:mariadb-java-client:2.7.4'
        dependencySet(group: 'org.mockito', version: '3.11.2') {
            entry 'mockito-core'
            entry 'mockito-junit-jupiter'
        }

        dependencySet(group: 'org.mongodb', version: '4.2.3') {
            entry 'mongodb-driver-core'
            entry 'mongodb-driver-sync'
            entry 'mongodb-driver-reactivestreams'
        }
		dependency 'org.postgresql:postgresql:42.2.23'
=======
		dependency 'org.assertj:assertj-core:3.21.0'
		dependency 'org.hsqldb:hsqldb:2.5.2'
		dependency 'org.mariadb.jdbc:mariadb-java-client:2.7.4'
		dependency 'org.mockito:mockito-core:4.0.0'
		dependency 'org.postgresql:postgresql:42.2.24'
>>>>>>> d10c18eb
	}
}
<|MERGE_RESOLUTION|>--- conflicted
+++ resolved
@@ -1,19 +1,11 @@
 dependencyManagement {
 	imports {
-<<<<<<< HEAD
-		mavenBom 'io.projectreactor:reactor-bom:2020.0.10'
+		mavenBom 'io.projectreactor:reactor-bom:2020.0.12'
 		mavenBom 'com.fasterxml.jackson:jackson-bom:2.11.2'
-		mavenBom 'org.junit:junit-bom:5.7.2'
-		mavenBom 'org.springframework:spring-framework-bom:5.3.9'
-		mavenBom 'org.springframework.data:spring-data-bom:2021.1.0-M2'
-		mavenBom 'org.springframework.security:spring-security-bom:5.6.0-M2'
-=======
-		mavenBom 'io.projectreactor:reactor-bom:2020.0.12'
 		mavenBom 'org.junit:junit-bom:5.8.1'
 		mavenBom 'org.springframework:spring-framework-bom:5.3.11'
 		mavenBom 'org.springframework.data:spring-data-bom:2021.1.0-RC1'
 		mavenBom 'org.springframework.security:spring-security-bom:5.6.0-RC1'
->>>>>>> d10c18eb
 		mavenBom 'org.testcontainers:testcontainers-bom:1.16.0'
 	}
 
@@ -38,28 +30,19 @@
 		dependency 'junit:junit:4.13.2'
 		dependency 'mysql:mysql-connector-java:8.0.26'
 		dependency 'org.apache.derby:derby:10.14.2.0'
-<<<<<<< HEAD
-		dependency 'org.assertj:assertj-core:3.20.2'
-        dependency 'org.hamcrest:hamcrest:2.1'
-		dependency 'org.hsqldb:hsqldb:2.5.1'
-		dependency 'org.mariadb.jdbc:mariadb-java-client:2.7.4'
-        dependencySet(group: 'org.mockito', version: '3.11.2') {
-            entry 'mockito-core'
-            entry 'mockito-junit-jupiter'
-        }
-
-        dependencySet(group: 'org.mongodb', version: '4.2.3') {
-            entry 'mongodb-driver-core'
-            entry 'mongodb-driver-sync'
-            entry 'mongodb-driver-reactivestreams'
-        }
-		dependency 'org.postgresql:postgresql:42.2.23'
-=======
 		dependency 'org.assertj:assertj-core:3.21.0'
+		dependency 'org.hamcrest:hamcrest:2.1'
 		dependency 'org.hsqldb:hsqldb:2.5.2'
 		dependency 'org.mariadb.jdbc:mariadb-java-client:2.7.4'
-		dependency 'org.mockito:mockito-core:4.0.0'
+		dependencySet(group: 'org.mockito', version: '4.0.0') {
+				entry 'mockito-core'
+				entry 'mockito-junit-jupiter'
+		}
+		dependencySet(group: 'org.mongodb', version: '4.2.3') {
+				entry 'mongodb-driver-core'
+				entry 'mongodb-driver-sync'
+				entry 'mongodb-driver-reactivestreams'
+		}
 		dependency 'org.postgresql:postgresql:42.2.24'
->>>>>>> d10c18eb
 	}
 }
