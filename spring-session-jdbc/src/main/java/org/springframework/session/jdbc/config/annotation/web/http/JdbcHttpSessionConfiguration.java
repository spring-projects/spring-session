/*
 * Copyright 2014-2024 the original author or authors.
 *
 * Licensed under the Apache License, Version 2.0 (the "License");
 * you may not use this file except in compliance with the License.
 * You may obtain a copy of the License at
 *
 *      https://www.apache.org/licenses/LICENSE-2.0
 *
 * Unless required by applicable law or agreed to in writing, software
 * distributed under the License is distributed on an "AS IS" BASIS,
 * WITHOUT WARRANTIES OR CONDITIONS OF ANY KIND, either express or implied.
 * See the License for the specific language governing permissions and
 * limitations under the License.
 */

package org.springframework.session.jdbc.config.annotation.web.http;

import java.sql.DatabaseMetaData;
import java.time.Duration;
import java.util.List;
import java.util.Map;
import java.util.stream.Collectors;

import javax.sql.DataSource;

import org.springframework.beans.BeansException;
import org.springframework.beans.factory.BeanClassLoaderAware;
import org.springframework.beans.factory.InitializingBean;
import org.springframework.beans.factory.ObjectProvider;
import org.springframework.beans.factory.annotation.Autowired;
import org.springframework.beans.factory.annotation.Qualifier;
import org.springframework.context.ApplicationContext;
import org.springframework.context.ApplicationContextAware;
import org.springframework.context.EmbeddedValueResolverAware;
import org.springframework.context.annotation.Bean;
import org.springframework.context.annotation.Configuration;
import org.springframework.context.annotation.Import;
import org.springframework.context.annotation.ImportAware;
import org.springframework.core.annotation.AnnotationAttributes;
import org.springframework.core.convert.ConversionService;
import org.springframework.core.convert.support.GenericConversionService;
import org.springframework.core.serializer.support.DeserializingConverter;
import org.springframework.core.serializer.support.SerializingConverter;
import org.springframework.core.type.AnnotationMetadata;
import org.springframework.jdbc.core.JdbcTemplate;
import org.springframework.jdbc.support.JdbcUtils;
import org.springframework.jdbc.support.MetaDataAccessException;
import org.springframework.jdbc.support.SQLErrorCodeSQLExceptionTranslator;
import org.springframework.jdbc.support.lob.DefaultLobHandler;
import org.springframework.jdbc.support.lob.LobHandler;
import org.springframework.session.FlushMode;
import org.springframework.session.IndexResolver;
import org.springframework.session.MapSession;
import org.springframework.session.SaveMode;
import org.springframework.session.Session;
import org.springframework.session.SessionIdGenerator;
import org.springframework.session.UuidSessionIdGenerator;
import org.springframework.session.config.SessionRepositoryCustomizer;
import org.springframework.session.config.annotation.web.http.SpringHttpSessionConfiguration;
import org.springframework.session.jdbc.JdbcIndexedSessionRepository;
import org.springframework.session.jdbc.config.annotation.SpringSessionDataSource;
import org.springframework.session.jdbc.config.annotation.SpringSessionTransactionManager;
import org.springframework.session.web.http.SessionRepositoryFilter;
import org.springframework.transaction.PlatformTransactionManager;
import org.springframework.transaction.TransactionDefinition;
import org.springframework.transaction.support.TransactionOperations;
import org.springframework.transaction.support.TransactionTemplate;
import org.springframework.util.StringUtils;
import org.springframework.util.StringValueResolver;

/**
 * Spring {@code @Configuration} class used to configure and initialize a JDBC based
 * {@code HttpSession} provider implementation in Spring Session.
 * <p>
 * Exposes the {@link SessionRepositoryFilter} as a bean named
 * {@code springSessionRepositoryFilter}. In order to use this a single {@link DataSource}
 * must be exposed as a Bean.
 *
 * @author Vedran Pavic
 * @author Eddú Meléndez
 * @since 1.2.0
 * @see EnableJdbcHttpSession
 */
@Configuration(proxyBeanMethods = false)
@Import(SpringHttpSessionConfiguration.class)
public class JdbcHttpSessionConfiguration implements BeanClassLoaderAware, EmbeddedValueResolverAware, ImportAware,
		ApplicationContextAware, InitializingBean {

	private Duration maxInactiveInterval = MapSession.DEFAULT_MAX_INACTIVE_INTERVAL;

	private String tableName = JdbcIndexedSessionRepository.DEFAULT_TABLE_NAME;

	private String cleanupCron = JdbcIndexedSessionRepository.DEFAULT_CLEANUP_CRON;

	private FlushMode flushMode = FlushMode.ON_SAVE;

	private SaveMode saveMode = SaveMode.ON_SET_ATTRIBUTE;

	private DataSource dataSource;

	private PlatformTransactionManager transactionManager;

	private TransactionOperations transactionOperations;

	private IndexResolver<Session> indexResolver;

	private LobHandler lobHandler;

	private ConversionService springSessionConversionService;

	private ConversionService conversionService;

	private List<SessionRepositoryCustomizer<JdbcIndexedSessionRepository>> sessionRepositoryCustomizers;

	private ClassLoader classLoader;

	private StringValueResolver embeddedValueResolver;

<<<<<<< HEAD
	private SessionIdGenerator sessionIdGenerator = UuidSessionIdGenerator.getInstance();
=======
	private ApplicationContext applicationContext;

	@Override
	public void afterPropertiesSet() throws Exception {
		if (this.transactionOperations == null && this.transactionManager == null) {
			this.transactionManager = getUniqueTransactionManager();
			if (this.transactionManager == null) {
				throw new IllegalStateException(
						"""
								Could not resolve an unique PlatformTransactionManager bean from the application context.
								Please provide either a TransactionOperations bean named springSessionTransactionOperations or a PlatformTransactionManager bean qualified with @SpringSessionTransactionManager""");
			}
		}
	}
>>>>>>> 4920499b

	@Bean
	public JdbcIndexedSessionRepository sessionRepository() {
		JdbcTemplate jdbcTemplate = createJdbcTemplate(this.dataSource);
		if (this.transactionOperations == null) {
			this.transactionOperations = createTransactionTemplate(this.transactionManager);
		}
		JdbcIndexedSessionRepository sessionRepository = new JdbcIndexedSessionRepository(jdbcTemplate,
				this.transactionOperations);
		if (StringUtils.hasText(this.tableName)) {
			sessionRepository.setTableName(this.tableName);
		}
		sessionRepository.setDefaultMaxInactiveInterval(this.maxInactiveInterval);
		sessionRepository.setFlushMode(this.flushMode);
		sessionRepository.setSaveMode(this.saveMode);
		sessionRepository.setCleanupCron(this.cleanupCron);
		if (this.indexResolver != null) {
			sessionRepository.setIndexResolver(this.indexResolver);
		}
		if (this.lobHandler != null) {
			sessionRepository.setLobHandler(this.lobHandler);
		}
		else if (requiresTemporaryLob(this.dataSource)) {
			DefaultLobHandler lobHandler = new DefaultLobHandler();
			lobHandler.setCreateTemporaryLob(true);
			sessionRepository.setLobHandler(lobHandler);
		}
		if (this.springSessionConversionService != null) {
			sessionRepository.setConversionService(this.springSessionConversionService);
		}
		else if (this.conversionService != null) {
			sessionRepository.setConversionService(this.conversionService);
		}
		else {
			sessionRepository.setConversionService(createConversionServiceWithBeanClassLoader(this.classLoader));
		}
		sessionRepository.setSessionIdGenerator(this.sessionIdGenerator);
		this.sessionRepositoryCustomizers
			.forEach((sessionRepositoryCustomizer) -> sessionRepositoryCustomizer.customize(sessionRepository));
		return sessionRepository;
	}

	private static boolean requiresTemporaryLob(DataSource dataSource) {
		try {
			String productName = JdbcUtils.extractDatabaseMetaData(dataSource,
					DatabaseMetaData::getDatabaseProductName);
			return "Oracle".equalsIgnoreCase(JdbcUtils.commonDatabaseName(productName));
		}
		catch (MetaDataAccessException ex) {
			return false;
		}
	}

	public void setMaxInactiveInterval(Duration maxInactiveInterval) {
		this.maxInactiveInterval = maxInactiveInterval;
	}

	@Deprecated
	public void setMaxInactiveIntervalInSeconds(Integer maxInactiveIntervalInSeconds) {
		setMaxInactiveInterval(Duration.ofSeconds(maxInactiveIntervalInSeconds));
	}

	public void setTableName(String tableName) {
		this.tableName = tableName;
	}

	public void setCleanupCron(String cleanupCron) {
		this.cleanupCron = cleanupCron;
	}

	public void setFlushMode(FlushMode flushMode) {
		this.flushMode = flushMode;
	}

	public void setSaveMode(SaveMode saveMode) {
		this.saveMode = saveMode;
	}

	@Autowired
	public void setDataSource(@SpringSessionDataSource ObjectProvider<DataSource> springSessionDataSource,
			ObjectProvider<DataSource> dataSource) {
		DataSource dataSourceToUse = springSessionDataSource.getIfAvailable();
		if (dataSourceToUse == null) {
			dataSourceToUse = dataSource.getObject();
		}
		this.dataSource = dataSourceToUse;
	}

	@Autowired(required = false)
	@SpringSessionTransactionManager
	public void setTransactionManager(PlatformTransactionManager transactionManager) {
		this.transactionManager = transactionManager;
	}

	@Autowired(required = false)
	@Qualifier("springSessionTransactionOperations")
	public void setTransactionOperations(TransactionOperations transactionOperations) {
		this.transactionOperations = transactionOperations;
	}

	@Autowired(required = false)
	public void setIndexResolver(IndexResolver<Session> indexResolver) {
		this.indexResolver = indexResolver;
	}

	@Autowired(required = false)
	@Qualifier("springSessionLobHandler")
	public void setLobHandler(LobHandler lobHandler) {
		this.lobHandler = lobHandler;
	}

	@Autowired(required = false)
	@Qualifier("springSessionConversionService")
	public void setSpringSessionConversionService(ConversionService conversionService) {
		this.springSessionConversionService = conversionService;
	}

	@Autowired(required = false)
	@Qualifier("conversionService")
	public void setConversionService(ConversionService conversionService) {
		this.conversionService = conversionService;
	}

	@Autowired(required = false)
	public void setSessionRepositoryCustomizer(
			ObjectProvider<SessionRepositoryCustomizer<JdbcIndexedSessionRepository>> sessionRepositoryCustomizers) {
		this.sessionRepositoryCustomizers = sessionRepositoryCustomizers.orderedStream().collect(Collectors.toList());
	}

	@Autowired(required = false)
	public void setSessionIdGenerator(SessionIdGenerator sessionIdGenerator) {
		this.sessionIdGenerator = sessionIdGenerator;
	}

	@Override
	public void setBeanClassLoader(ClassLoader classLoader) {
		this.classLoader = classLoader;
	}

	@Override
	public void setEmbeddedValueResolver(StringValueResolver resolver) {
		this.embeddedValueResolver = resolver;
	}

	@Override
	public void setImportMetadata(AnnotationMetadata importMetadata) {
		Map<String, Object> attributeMap = importMetadata
			.getAnnotationAttributes(EnableJdbcHttpSession.class.getName());
		AnnotationAttributes attributes = AnnotationAttributes.fromMap(attributeMap);
		if (attributes == null) {
			return;
		}
		this.maxInactiveInterval = Duration.ofSeconds(attributes.<Integer>getNumber("maxInactiveIntervalInSeconds"));
		String tableNameValue = attributes.getString("tableName");
		if (StringUtils.hasText(tableNameValue)) {
			this.tableName = this.embeddedValueResolver.resolveStringValue(tableNameValue);
		}
		String cleanupCron = attributes.getString("cleanupCron");
		if (StringUtils.hasText(cleanupCron)) {
			this.cleanupCron = cleanupCron;
		}
		this.flushMode = attributes.getEnum("flushMode");
		this.saveMode = attributes.getEnum("saveMode");
	}

	@Override
	public void setApplicationContext(ApplicationContext applicationContext) throws BeansException {
		this.applicationContext = applicationContext;
	}

	private PlatformTransactionManager getUniqueTransactionManager() {
		return this.applicationContext.getBeanProvider(PlatformTransactionManager.class).getIfUnique();
	}

	private static JdbcTemplate createJdbcTemplate(DataSource dataSource) {
		JdbcTemplate jdbcTemplate = new JdbcTemplate(dataSource);
		jdbcTemplate.setExceptionTranslator(new SQLErrorCodeSQLExceptionTranslator(dataSource));
		jdbcTemplate.afterPropertiesSet();
		return jdbcTemplate;
	}

	private TransactionTemplate createTransactionTemplate(PlatformTransactionManager transactionManager) {
		TransactionTemplate transactionTemplate = new TransactionTemplate(transactionManager);
		transactionTemplate.setPropagationBehavior(TransactionDefinition.PROPAGATION_REQUIRES_NEW);
		transactionTemplate.afterPropertiesSet();
		return transactionTemplate;
	}

	private static GenericConversionService createConversionServiceWithBeanClassLoader(ClassLoader classLoader) {
		GenericConversionService conversionService = new GenericConversionService();
		conversionService.addConverter(Object.class, byte[].class, new SerializingConverter());
		conversionService.addConverter(byte[].class, Object.class, new DeserializingConverter(classLoader));
		return conversionService;
	}

}<|MERGE_RESOLUTION|>--- conflicted
+++ resolved
@@ -117,9 +117,8 @@
 
 	private StringValueResolver embeddedValueResolver;
 
-<<<<<<< HEAD
 	private SessionIdGenerator sessionIdGenerator = UuidSessionIdGenerator.getInstance();
-=======
+
 	private ApplicationContext applicationContext;
 
 	@Override
@@ -134,7 +133,6 @@
 			}
 		}
 	}
->>>>>>> 4920499b
 
 	@Bean
 	public JdbcIndexedSessionRepository sessionRepository() {
